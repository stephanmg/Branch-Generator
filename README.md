--- conflicted
+++ resolved
@@ -1,14 +1,8 @@
-<<<<<<< HEAD
-# Y-Generator
+# Branch-Generator
 Generates 2-way dendritic branches with variable branching angle and branch lengths 
 as well as linear branches. A simple single point soma wull be included as well.
 
 [![Build Status](https://travis-ci.org/stephanmg/Branch-Generator.svg?branch=master)](https://travis-ci.org/stephanmg/Branch-Generator)
-=======
-# Branch-Generator
-Generates 2-way dendritic branches with variable branching angle and branch lengths starting from a simple point soma.
-*Note*: If you had previously a local copy (clone) of this repository, this is not further maintained. The repository now reflects a clean from scratch code base.
->>>>>>> c38e331b
 
 ## Build
 - Clone this repository
