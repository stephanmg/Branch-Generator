# Y-Generator
Generates 2-way dendritic branches with variable branching angle and branch lengths starting from a simple point soma.
*Note*: If you had previously a local copy (clone) of this repository, this is not further maintained. The repository now reflects a clean from scratch code base.

## Build
- Clone this repository
- Open in IntelliJ IDEA
- `Build->Build Project` in IntelliJ IDEA

## Alternative Build (Ant)
- Navigate to `$CWD`
- Type `ant` in `$CWD`
Note that it might be necessary to edit *build.properties* in `$CWD`.

## Usage (constant radii)
`java -jar Branch-Generator.jar --method constant --filename test --l0 100 --l1 100 --l2 100 --d0 10 --angle 90 --n 2`

This will generate a **SWC** file: *Y-branch_angle=90.swc* with parent or root branch
of length 100, child branches (left and right) of length 100. Branching angle is 90°.
Parent branch's diameter is set to 10 corresponding length units and the branches
taper off at the branching point by a factor of 2 and the dendrites by a factor of
5 with two points per branch. Additionally parameters to adjust can be displaye via:
`java -jar Y-Generator.jar`.

## Usage (tapering)
`java -jar Branch-Generator.jar --method tapering --filename test --l0 100 --l1 100 --l2 100 --d0 10 --angle 90 --n 2 --d1 5 --d2 5`

## Usage (Rall)
According to Rall and Rinzel 1973 the sum of radii of child branches at each branching point raised to the power of 3/2 must equal
the parent branch radius also raised to the power of 3/2 (Rall's 3/2 power rule). The user can specify these radii with method *Rall*.

## Options
For explanation of command line arguments, execute: `java -jar Y-Generator.jar`:

Usage:

`Branch_Generator_jar/Branch-Generator --method CONSTANT,TAPERING --filename FILENAME --angle ANGLE --n NUM_POINTS`

       Additional options for the methods:
       
          1. CONSTANT: --d0 DIAMETER, --l0 PARENT_LENGTH -l1 RIGHT_CHILD_LENGTH -l2 LEFT_CHILD_LENGTH
          
          2. TAPERING: --d1 DIAMETER_RIGHT_CHILD_END_POINT --d2 DIAMETER_LEFT_CHILD_END_POINT

          3. RALL: --r0 RADIUS_PARENT_BRANCHR --r1 RADIUS_LEFT_CHILD --r2 RADIUS_RIGHT_CHILD


## Postprocessing
The generated **SWC** file contains the 1D line graph geometry and can be 
converted to a full 3D geometry with embedded ER (scale factor 0.5 for example and 2 refinements) 
in the **UGX** file format by invoking the following `ugshell` **call**:
<<<<<<< HEAD
`../bin/ugshell -call  ../bin/ugshell -call "create_two_way_branch_from_swc(\"test_angle=90.0.swc\", 0.5, 2)"


# References
Rall W, Rinzel J. Branch input resistance and steady attenuation for input to one branch of a dendritic neuron model. Biophys J. 1973;13(7):648-687. doi:10.1016/S0006-3495(73)86014-X
=======

` ../bin/ugshell -call  ../bin/ugshell -call "create_two_way_branch_from_swc(\"test_angle=90.0.swc\", 0.5, 2)" `
>>>>>>> 651a5e2b
<|MERGE_RESOLUTION|>--- conflicted
+++ resolved
@@ -49,13 +49,9 @@
 The generated **SWC** file contains the 1D line graph geometry and can be 
 converted to a full 3D geometry with embedded ER (scale factor 0.5 for example and 2 refinements) 
 in the **UGX** file format by invoking the following `ugshell` **call**:
-<<<<<<< HEAD
-`../bin/ugshell -call  ../bin/ugshell -call "create_two_way_branch_from_swc(\"test_angle=90.0.swc\", 0.5, 2)"
+
+` ../bin/ugshell -call  ../bin/ugshell -call "create_two_way_branch_from_swc(\"test_angle=90.0.swc\", 0.5, 2)" `
 
 
 # References
-Rall W, Rinzel J. Branch input resistance and steady attenuation for input to one branch of a dendritic neuron model. Biophys J. 1973;13(7):648-687. doi:10.1016/S0006-3495(73)86014-X
-=======
-
-` ../bin/ugshell -call  ../bin/ugshell -call "create_two_way_branch_from_swc(\"test_angle=90.0.swc\", 0.5, 2)" `
->>>>>>> 651a5e2b
+Rall W, Rinzel J. Branch input resistance and steady attenuation for input to one branch of a dendritic neuron model. Biophys J. 1973;13(7):648-687. doi:10.1016/S0006-3495(73)86014-X